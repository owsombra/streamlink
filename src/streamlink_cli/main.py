--- conflicted
+++ resolved
@@ -919,19 +919,6 @@
     if liveedu_password:
         streamlink.set_plugin_option("liveedu", "password", liveedu_password)
 
-<<<<<<< HEAD
-=======
-    if args.pcyourfreetv_username:
-        streamlink.set_plugin_option("pcyourfreetv", "username", args.pcyourfreetv_username)
-
-    if args.pcyourfreetv_username and not args.pcyourfreetv_password:
-        pcyourfreetv_password = console.askpass("Enter pc-yourfreetv.com password: ")
-    else:
-        pcyourfreetv_password = args.pcyourfreetv_password
-
-    if pcyourfreetv_password:
-        streamlink.set_plugin_option("pcyourfreetv", "password", pcyourfreetv_password)
-
     if args.bbciplayer_username:
         streamlink.set_plugin_option("bbciplayer", "username", args.bbciplayer_username)
 
@@ -943,7 +930,6 @@
     if bbciplayer_password:
         streamlink.set_plugin_option("bbciplayer", "password", bbciplayer_password)
 
->>>>>>> 0c31ca91
     # Deprecated options
     if args.jtv_legacy_names:
         console.logger.warning("The option --jtv/twitch-legacy-names is "
